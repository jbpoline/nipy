import numpy as np
import nose.tools

from neuroimaging.core.api import CoordinateSystem, Affine
from neuroimaging.core.reference.coordinate_map import compose
from neuroimaging.core.reference.coordinate_map import product as cmap_product

###################################################################################

class Linear(Affine):

    """
    Subclass of Affine that is Linear as opposed to Affine, i.e. the translation is 0.

    It is instantiated with an matrix of shape (ndim,ndim) instead of (ndim+1,ndim+1)
    """
    def _getmatrix(self):
        return self.affine[:-1,:-1]
    matrix = property(_getmatrix)

    def __init__(self, matrix, input_coords, output_coords):
        ndim = matrix.shape[0]
        T = np.identity(ndim+1, dtype=matrix.dtype)
        T[:-1,:-1] = matrix
        Affine.__init__(self, T, input_coords, output_coords)

###################################################################################

class MatrixGroup(Linear):

    """
    A matrix group of linear (not affine) transformations with matrices having a specific dtype.
    """
    dtype = np.float

    def __init__(self, matrix, coords, dtype=None):
        dtype = dtype or self.dtype
        if not isinstance(coords, CoordinateSystem):
<<<<<<< HEAD
            coords = CoordinateSystem('space',
                                      [Coordinate(cname, dtype=dtype)
                                       for cname in coords])
        else:
            coords = CoordinateSystem('space',
                                      [Coordinate(cname, dtype=dtype)
                                       for cname in coords.axisnames])
        Linear.__init__(self, matrix.astype(dtype), coords, coords)
        if not self.validate():
            raise ValueError('this matrix is not an element of %s'
                             % `self.__class__`)
        if not self.coords.value_dtype == self.dtype:
            raise ValueError('the input coordinates value_dtype '
                             'should agree with self.dtype')
=======
            coords = CoordinateSystem(coords, 'space', dtype=dtype)
        else:
            coords = CoordinateSystem(coords.coordinates, 'space', dtype)
        Linear.__init__(self, matrix.astype(dtype), coords, coords)
        if not self.validate():
            raise ValueError('this matrix is not an element of %s' % `self.__class__`)
        if not self.coords.value_dtype == self.dtype:
            raise ValueError('the input coordinates builtin dtype should agree with self.dtype')
>>>>>>> bcef6efb

    def validate(self, M=None):
        """
        Abstract method:

        Ensure that a given matrix is a valid member of the group
        """
        raise NotImplementedError

    def _getcoords(self):
        return self.input_coords
    coords = property(_getcoords)

    def _getinverse(self):
        cmapi = Affine._getinverse(self)
        return self.__class__(cmapi.affine[:-1,:-1], self.coords)
    inverse = property(_getinverse)

###################################################################################

class GLC(MatrixGroup):

    dtype = np.complex

    def validate(self, M=None):
        """
        Check that the matrix is invertible.
        """
        if M is None:
            M = self.matrix
        return not np.allclose(np.linalg.det(M), 0)



###################################################################################

class GLR(GLC):
    """
    The general linear group
    """

    dtype = np.float

###################################################################################

class SLR(GLR):

    """
    Special linear group
    """

    def validate(self, M=None):
        if M is None:
            M = self.matrix
        return np.allclose(np.linalg.det(M), 1)


###################################################################################

class O(GLR):
    """
    The orthogonal group
    """

    dtype = np.float

    def validate(self, M=None):
        """
        Check that the matrix is (almost) orthogonal.
        """
        
        if M is None:
            M = self.matrix
        return np.allclose(np.identity(self.ndim[0], dtype=self.dtype), np.dot(M.T, M))

###################################################################################

class SO(O,SLR):
    """
    The special orthogonal group
    """

    dtype = np.float

    def validate(self, M=None):
        """
        Check that the matrix is (almost) orthogonal.
        """
        if M is None:
            M = self.matrix
        return O.validate(self) and np.allclose(np.linalg.det(M), 1)

###################################################################################

class GLZ(GLR):

    """
    Matrices with integer entries and determinant \pm 1
    """

    dtype = np.int

    def __init__(self, matrix, coords):
        """
        Safely round coordmap.mapping.matrix,
        creating a new coordmap first.
        """
        M = np.around(matrix).astype(self.dtype)
        GLR.__init__(self, M, coords, dtype=self.dtype)

    def validate(self):
        """
        Must have determinant  \pm 1

        """
        M = self.matrix
        return np.allclose(np.fabs(np.linalg.det(M)), 1)
###################################################################################

def product(*elements):
    """
    Compute the group product of a set of elements
    """
    notsame = filter(lambda x: type(x) != type(elements[0]), elements)
    if notsame:
        raise ValueError('all elements should be members of the same group')
    composed_mapping = compose(*elements)
    matrix = composed_mapping.affine[:-1,:-1]
    return elements[0].__class__(matrix, elements[0].coords)

###################################################################################

def change_basis(element, bchange_linear):
    """
    Matrices can be thought of as representations of
    linear mappings between two (coordinate-free) vector spaces
    represented in particular bases.

    Hence, a MatrixGroup instance with matrix.shape = (ndim, ndim) 
    represents a linear transformation L on a vector space of dimension
    ndim, in a given coordinate system.

    If we change the basis in which we represent L, 
    the matrix that represents L should also change. 

    A change of basis is represented as a mapping between two coordinate systems
    and is also represented by a change of basis matrix.
    This is expressed in this function as bchange_linear.output_coords == element.coords
    
    This function expresses the same transformation L in a different basis.

    """

    newcm = compose(bchange_linear.inverse, element, bchange_linear)
    matrix = newcm.affine[:-1,:-1]
    if bchange_linear.output_coords != element.coords:
        raise ValueError('expecting the basis change mapping to have the same output coords as element')
    return element.__class__(matrix, newcm.input_coords)

###################################################################################

def same_transformation(element1, element2, basis_change):
    """
    Matrices can be thought of as representations of
    linear mappings between two (coordinate-free) vector spaces
    represented in particular bases.

    Hence, a MatrixGroup instance with matrix.shape = (ndim, ndim) 
    represents a linear transformation L on a vector space of dimension
    ndim, in a given coordinate system.

    This function asks the question:

    Do the two elements of a MatrixGroup (element1, element2)
    represent the same linear mapping if basis_change 
    represents the change of basis between the two?

    element1.coords = change_basis(element2, basis_change).coords

    """
    newelement = change_basis(element1, basis_change)
    return np.allclose(newelement.matrix, element2.matrix) and newelement.coords == element2.coords
    
###################################################################################

def product_homomorphism(*elements):
    """
    Given a sequence of elements of the same subclass of MatrixGroup, they
    can be thought of as an element of the topological product,
    which has a natural group structure.

    If all of the elements are of the same subclass, then there is 
    a natural group homomorphism from the product space
    to a larger MatrixGroup. The matrices of the elements
    of the larger group will be block diagonal with blocks
    of the size corresponding to the dimensions of each
    corresponding element.

    This function is that homomorphism.
    """
    notsame = filter(lambda x: type(x) != type(elements[0]), elements)
    if notsame:
        raise ValueError, 'all elements should be members of the same group'

    newcmap = cmap_product(*elements)
    matrix = newcmap.affine[:-1,:-1]
    return elements[0].__class__(matrix, newcmap.input_coords)
<|MERGE_RESOLUTION|>--- conflicted
+++ resolved
@@ -36,31 +36,16 @@
     def __init__(self, matrix, coords, dtype=None):
         dtype = dtype or self.dtype
         if not isinstance(coords, CoordinateSystem):
-<<<<<<< HEAD
-            coords = CoordinateSystem('space',
-                                      [Coordinate(cname, dtype=dtype)
-                                       for cname in coords])
+            coords = CoordinateSystem(coords, 'space', dtype=dtype)
         else:
-            coords = CoordinateSystem('space',
-                                      [Coordinate(cname, dtype=dtype)
-                                       for cname in coords.axisnames])
+            coords = CoordinateSystem(coords.coordinates, 'space', dtype)
         Linear.__init__(self, matrix.astype(dtype), coords, coords)
         if not self.validate():
             raise ValueError('this matrix is not an element of %s'
                              % `self.__class__`)
         if not self.coords.value_dtype == self.dtype:
-            raise ValueError('the input coordinates value_dtype '
-                             'should agree with self.dtype')
-=======
-            coords = CoordinateSystem(coords, 'space', dtype=dtype)
-        else:
-            coords = CoordinateSystem(coords.coordinates, 'space', dtype)
-        Linear.__init__(self, matrix.astype(dtype), coords, coords)
-        if not self.validate():
-            raise ValueError('this matrix is not an element of %s' % `self.__class__`)
-        if not self.coords.value_dtype == self.dtype:
-            raise ValueError('the input coordinates builtin dtype should agree with self.dtype')
->>>>>>> bcef6efb
+            raise ValueError('the input coordinates builtin '
+                             'dtype should agree with self.dtype')
 
     def validate(self, M=None):
         """
