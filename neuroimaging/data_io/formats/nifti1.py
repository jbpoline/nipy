--- conflicted
+++ resolved
@@ -474,20 +474,12 @@
         """
 
         qfac = float(self.header['pixdim'][0])
-<<<<<<< HEAD
-        if qfac not in [-1.,1.]:
-            """
-            in the nifti header doc it suggests to assume qfac=1 if pixdim[0]==0.0
-            """
-            raise Nifti1FormatError('invalid qfac: orientation unknown')
-=======
         if qfac not in [-1.0, 1.0]:
             if qfac == 0.0:
                 # According to Nifti Spec, if pixdim[0]=0.0, take qfac=1
                 qfac = 1.0;
             else:
                 raise Nifti1FormatError('invalid qfac: orientation unknown')
->>>>>>> 061cdb6a
         
         value = N.zeros((4,4))
         value[3,3] = 1.0
