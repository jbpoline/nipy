<<<<<<< HEAD
# emacs: -*- mode: python; py-indent-offset: 4; indent-tabs-mode: nil -*-
# vi: set ft=python sts=4 ts=4 sw=4 et:
=======

>>>>>>> 223ba394
"""
Examples of design matrices specification and and computation
(event-related design, FIR design, etc)

Author : Bertrand Thirion: 2009-2010
"""
print __doc__

import numpy as np
import pylab as mp
import nipy.neurospin.utils.design_matrix as dm


tr = 1.0
nscans = 128
frametimes = np.linspace(0, (nscans-1)*tr, nscans)

conditions = [0, 0, 0, 1, 1, 1, 3, 3, 3]
onsets = [30, 70, 100, 10, 30, 90, 30, 40, 60]
hrf_model = 'Canonical'
motion = np.cumsum(np.random.randn(128, 6), 0)
add_reg_names = ['tx', 'ty',' tz', 'rx', 'ry', 'rz']

#event-related design matrix
paradigm =  dm.EventRelatedParadigm(conditions, onsets)

X1 = dm.DesignMatrix(
    frametimes, paradigm, drift_model='Polynomial', drift_order=3,
    add_regs=motion, add_reg_names=add_reg_names)

# block design matrix
duration = 7*np.ones(9)
paradigm =  dm.BlockParadigm(index=conditions, onset=onsets, duration=duration)

X2 = dm.DesignMatrix(frametimes, paradigm, drift_model='Polynomial',
                         drift_order=3)

# FIR model
paradigm =  dm.EventRelatedParadigm(conditions, onsets)
hrf_model = 'FIR'
X3 = dm.DesignMatrix(frametimes, paradigm, hrf_model = 'FIR',
                      drift_model='Polynomial', drift_order=3,
                      fir_delays = range(1,6))



fig = mp.figure()
ax = mp.subplot(1,3,1)
X1.show(ax=ax)
ax.set_title('example of event-related design matrix')
ax = mp.subplot(1,3,2)
X2.show(ax=ax)
ax.set_title('example of block design matrix')
ax = mp.subplot(1,3,3)
X3.show(ax=ax)
ax.set_title('example of FIR design matrix')
mp.subplots_adjust(top=0.9, bottom=0.25)
fig.set_size_inches((12, 6))
mp.show()
<|MERGE_RESOLUTION|>--- conflicted
+++ resolved
@@ -1,9 +1,5 @@
-<<<<<<< HEAD
 # emacs: -*- mode: python; py-indent-offset: 4; indent-tabs-mode: nil -*-
 # vi: set ft=python sts=4 ts=4 sw=4 et:
-=======
-
->>>>>>> 223ba394
 """
 Examples of design matrices specification and and computation
 (event-related design, FIR design, etc)
