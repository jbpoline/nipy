--- conflicted
+++ resolved
@@ -72,40 +72,10 @@
 def _imp_namespace(expr, namespace=None):
     """ Return namespace dict with function implementations
 
-<<<<<<< HEAD
-    No checking is done on the signature of the alias.
-
-    This is not meant to be called by users, rather use
-    'aliased_function'.
-
-    AliasedFunctionClass is a sympy function, so we can
-    write self(Term('t')), for instance.
-    
-    The "alias" means, that we are just using str(self) (say, 'f') to
-    represent some function, which would be difficult or needlessly ugly
-    to represent as a sympy expression.
-    
-    For example, "f" might be a function that represents a linear
-    interpolator based on a sample of 200-300 points. If you create that
-    expression in sympy it will be really slow, and look ridiculous in
-    the interpreter.
-
-    The "alias", something returned from scipy.interpolate.interp1d,
-    say, is later substituted when we lambdify the function for
-    evaluation.  So, another, better, name might be "DeferredFunction"
-    to mimic "DeferredVector" in sympy.
-    """
-    def __new__(cls, arg1, arg2, arg3=None, alias=None):
-        r = sympy.FunctionClass.__new__(cls, arg1, arg2, arg3)
-        if alias is not None:
-            r.alias = new.instancemethod(lambda self, x: alias(x), r, cls)
-        return r
-=======
     We need to search for functions in anything that can be thrown at
     us - that is - anything that could be passed as `expr`.  Examples
     include sympy expressions, as well tuples, lists and dicts that may
     contain sympy expressions.
->>>>>>> 6d0e5862
 
     Parameters
     ----------
