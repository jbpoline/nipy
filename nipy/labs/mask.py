# emacs: -*- mode: python; py-indent-offset: 4; indent-tabs-mode: nil -*-
# vi: set ft=python sts=4 ts=4 sw=4 et:
"""
Utilities for extracting masks from EPI images and applying them to time
series.
"""

# Major scientific libraries imports
import numpy as np
from scipy import ndimage

# Neuroimaging libraries imports
from nibabel import load, nifti1, save
from nibabel.loadsave import read_img_data


################################################################################
# Operating on connect component
################################################################################

def largest_cc(mask):
    """ Return the largest connected component of a 3D mask array.

        Parameters
        -----------
        mask: 3D boolean array
            3D array indicating a mask.
        
        Returns
        --------
        mask: 3D boolean array 
            3D array indicating a mask, with only one connected component.    
    """
    # We use asarray to be able to work with masked arrays.
    mask = np.asarray(mask)
    labels, label_nb = ndimage.label(mask)
    if not label_nb:
        raise ValueError('No non-zero values: no connected components')
    if label_nb == 1:
        return mask.astype(np.bool)
    label_count = np.bincount(labels.ravel())
    # discard 0 the 0 label
    label_count[0] = 0
    return labels ==  label_count.argmax() 


def threshold_connect_components(map, threshold, copy=True):
    """ Given a map with some coefficients set to zero, segment the
        connect components with number of voxels smaller than the
        threshold and set them to 0.

        Parameters
        ----------
        map: ndarray
            The map to segment
        threshold:
            The minimum number of voxels to keep a cluster.
        copy: bool, optional
            If copy is false, the input array is modified inplace
    """
    labels, _ = ndimage.label(map)
    weights = np.bincount(labels.ravel())
    if copy:
        map = map.copy()
    for label, weight in enumerate(weights):
        if label == 0:
            continue
        if weight < threshold:
            map[labels == label] = 0
    return map


################################################################################
# Utilities to calculate masks
################################################################################

def compute_mask_files(input_filename, output_filename=None, 
                        return_mean=False, m=0.2, M=0.9, cc=1,
                        exclude_zeros=False):
    """
    Compute a mask file from fMRI nifti file(s)

    Compute and write the mask of an image based on the grey level
    This is based on an heuristic proposed by T.Nichols:
    find the least dense point of the histogram, between fractions
    m and M of the total image histogram.

    In case of failure, it is usually advisable to increase m.
   
    Parameters
    ----------
    input_filename : string
        nifti filename (4D) or list of filenames (3D).
    output_filename : string or None, optional
        path to save the output nifti image (if not None).
    return_mean : boolean, optional
        if True, and output_filename is None, return the mean image also, as 
        a 3D array (2nd return argument).
    m : float, optional
        lower fraction of the histogram to be discarded.
    M: float, optional
        upper fraction of the histogram to be discarded.
    cc: boolean, optional
        if cc is True, only the largest connect component is kept.
    exclude_zeros: boolean, optional
        Consider zeros as missing values for the computation of the
        threshold. This option is useful if the images have been
        resliced with a large padding of zeros.

    Returns
    -------
    mask : 3D boolean array 
        The brain mask
    mean_image : 3d ndarray, optional
        The main of all the images used to estimate the mask. Only
        provided if `return_mean` is True.
    """
    if isinstance(input_filename, basestring):
        # One single filename
        nim = load(input_filename)
        vol_arr = read_img_data(nim, prefer='unscaled')
        header = nim.get_header()
        affine = nim.get_affine()
        if vol_arr.ndim == 4:
            if isinstance(vol_arr, np.memmap):
                # Get rid of memmapping: it is faster.
                mean_volume = np.array(vol_arr, copy=True).mean(axis=-1)
            else:
                mean_volume = vol_arr.mean(axis=-1)
            # Make a copy, to avoid holding a reference on the full array,
            # and thus polluting the memory.
            first_volume = vol_arr[:,:,:,0].copy()
        elif vol_arr.ndim == 3:
            mean_volume = first_volume = vol_arr
        else:
            raise ValueError('Need 4D file for mask')
        del vol_arr
    else:
        # List of filenames
        if len(list(input_filename)) == 0:
            raise ValueError('input_filename should be a non-empty '
                'list of file names')
        # We have several images, we do mean on the fly, 
        # to avoid loading all the data in the memory
        # We do not use the unscaled data here?:
        # if the scalefactor is being used to record real
        # differences in intensity over the run this would break
        for index, filename in enumerate(input_filename):
            nim = load(filename)
            if index == 0:
                first_volume = nim.get_data().squeeze()
                mean_volume = first_volume.copy().astype(np.float32)
                header = nim.get_header()
                affine = nim.get_affine()
            else:
                mean_volume += nim.get_data().squeeze()
        mean_volume /= float(len(list(input_filename)))
        
    del nim
    if np.isnan(mean_volume).any():
        tmp = mean_volume.copy()
        tmp[np.isnan(tmp)] = 0
        mean_volume = tmp
        
    mask = compute_mask(mean_volume, first_volume, m, M, cc,
                        exclude_zeros=exclude_zeros)
      
    if output_filename is not None:
        header['descrip'] = 'mask'
        output_image = nifti1.Nifti1Image(mask.astype(np.uint8), 
                                            affine=affine, 
                                            header=header)
        save(output_image, output_filename)
    if not return_mean:
        return mask
    else:
        return mask, mean_volume


def compute_mask(mean_volume, reference_volume=None, m=0.2, M=0.9, 
                        cc=True, opening=True, exclude_zeros=False):
    """
    Compute a mask file from fMRI data in 3D or 4D ndarrays.

    Compute and write the mask of an image based on the grey level
    This is based on an heuristic proposed by T.Nichols:
    find the least dense point of the histogram, between fractions
    m and M of the total image histogram.

    In case of failure, it is usually advisable to increase m.
   
    Parameters
    ----------
    mean_volume : 3D ndarray 
        mean EPI image, used to compute the threshold for the mask.
    reference_volume: 3D ndarray, optional
        reference volume used to compute the mask. If none is give, the 
        mean volume is used.
    m : float, optional
        lower fraction of the histogram to be discarded.
    M: float, optional
        upper fraction of the histogram to be discarded.
    cc: boolean, optional
        if cc is True, only the largest connect component is kept.
    opening: boolean, optional
        if opening is True, an morphological opening is performed, to keep 
        only large structures. This step is useful to remove parts of
        the skull that might have been included.
    exclude_zeros: boolean, optional
        Consider zeros as missing values for the computation of the
        threshold. This option is useful if the images have been
        resliced with a large padding of zeros.

    Returns
    -------
    mask : 3D boolean ndarray 
        The brain mask
    """
    if reference_volume is None:
        reference_volume = mean_volume
    sorted_input = np.sort(mean_volume.reshape(-1))
    if exclude_zeros:
        sorted_input = sorted_input[sorted_input != 0]
    limiteinf = np.floor(m * len(sorted_input))
    limitesup = np.floor(M * len(sorted_input))

    delta = sorted_input[limiteinf + 1:limitesup + 1] \
            - sorted_input[limiteinf:limitesup]
    ia = delta.argmax()
    threshold = 0.5 * (sorted_input[ia + limiteinf] 
                        + sorted_input[ia + limiteinf  +1])
    
    mask = (reference_volume >= threshold)

    if cc:
        mask = largest_cc(mask)
    if opening:
        mask = ndimage.binary_opening(mask.astype(np.int),
                                        iterations=2)
    return mask.astype(bool)



def compute_mask_sessions(session_files, m=0.2, M=0.9, cc=1,
<<<<<<< HEAD
    threshold=0.5, return_mean=False):
=======
                          threshold=0.5, exclude_zeros=False):
>>>>>>> 14a1dbaa
    """ Compute a common mask for several sessions of fMRI data.

        Uses the mask-finding algorithmes to extract masks for each
        session, and then keep only the main connected component of the
        a given fraction of the intersection of all the masks.

 
    Parameters
    ----------
    session_files : list of list of strings
        A list of list of nifti filenames. Each inner list
        represents a session.
    threshold : float, optional
        the inter-session threshold: the fraction of the
        total number of session in for which a voxel must be in the
        mask to be kept in the common mask.
        threshold=1 corresponds to keeping the intersection of all
        masks, whereas threshold=0 is the union of all masks.
    m : float, optional
        lower fraction of the histogram to be discarded.
    M: float, optional
        upper fraction of the histogram to be discarded.
    cc: boolean, optional
        if cc is True, only the largest connect component is kept.
<<<<<<< HEAD
    return_mean: boolean, optional
        if return_mean is True, the mean image accross subjects is
        returned.
=======
    exclude_zeros: boolean, optional
        Consider zeros as missing values for the computation of the
        threshold. This option is useful if the images have been
        resliced with a large padding of zeros.
>>>>>>> 14a1dbaa

    Returns
    -------
    mask : 3D boolean ndarray 
        The brain mask
    mean : 3D float array
        The mean image
    """
    mask = None
    mean = None
    for index, session in enumerate(session_files):
<<<<<<< HEAD
        this_mask = compute_mask_files(session,
                                       m=m, M=M,
                                       cc=cc, return_mean=return_mean)
        if return_mean:
            this_mask, this_mean = this_mask
            if mean is None:
                mean = this_mean.astype(np.float)
            else:
                mean += this_mean
        this_mask = this_mask.astype(np.int8)
=======
        this_mask = compute_mask_files(session, m=m, M=M, cc=cc,
                                       exclude_zeros=exclude_zeros,
                                       ).astype(np.int8)
>>>>>>> 14a1dbaa
        if mask is None:
            mask = this_mask
        else:
            mask += this_mask
        # Free memory early
        del this_mask
        
    # Take the "half-intersection", i.e. all the voxels that fall within
    # 50% of the individual masks.
    mask = (mask > threshold*len(list(session_files)))
   
    if cc:
        # Select the largest connected component (each mask is
        # connect, but the half-interesection may not be):
        mask = largest_cc(mask)
    mask = mask.astype(np.bool)

    if return_mean:
        # Divide by the number of sessions
        mean /= index + 1
        return mask, mean

    return mask


def intersect_masks(input_masks, output_filename=None, threshold=0.5, cc=True):
    """
    Given a list of input mask images, generate the output image which
    is the the threshold-level intersection of the inputs 

    Parameters
    ----------
    input_masks: list of strings or ndarrays
        paths of the input images nsubj set as len(input_mask_files), or
        individual masks.
    output_filename, string:
        Path of the output image, if None no file is saved.
    threshold: float within [0, 1[, optional
        gives the level of the intersection.
        threshold=1 corresponds to keeping the intersection of all
        masks, whereas threshold=0 is the union of all masks.
    cc: bool, optional
        If true, extract the main connected component
        
    Returns
    -------
    grp_mask, boolean array of shape the image shape
    """  
    grp_mask = None
    if threshold > 1:
        raise ValueError('The threshold should be < 1')
    if threshold <0:
        raise ValueError('The threshold should be > 0')
    threshold = min(threshold, 1 - 1.e-7)

    for this_mask in input_masks:
        if isinstance(this_mask, basestring):
            # We have a filename
            this_mask = load(this_mask).get_data()
        if grp_mask is None:
            grp_mask = this_mask.copy().astype(np.int)
        else:
            # If this_mask is floating point and grp_mask is integer, numpy 2
            # casting rules raise an error for in-place addition. Hence we do it
            # long-hand. XXX should the masks be coerced to int before addition?
            grp_mask = grp_mask + this_mask
    
    grp_mask = grp_mask > (threshold * len(list(input_masks)))
    
    if np.any(grp_mask > 0) and cc:
        grp_mask = largest_cc(grp_mask)
    
    if output_filename is not None:
        if isinstance(input_masks[0], basestring):
            nim = load(input_masks[0]) 
            header = nim.get_header()
            affine = nim.get_affine()
        else:
            header = dict()
            affine = np.eye(4)
        header['descrip'] = 'mask image'
        output_image = nifti1.Nifti1Image(grp_mask.astype(np.uint8),
                                            affine=affine,
                                            header=header,
                                         )
        save(output_image, output_filename)

    return grp_mask > 0


################################################################################
# Time series extraction
################################################################################

def series_from_mask(filenames, mask, dtype=np.float32,
                     smooth=False, ensure_finite=True):
    """ Read the time series from the given sessions filenames, using the mask.

        Parameters
        -----------
        filenames: list of 3D nifti file names, or 4D nifti filename.
            Files are grouped by session.
        mask: 3d ndarray
            3D mask array: true where a voxel should be used.
        smooth: False or float, optional
            If smooth is not False, it gives the size, in voxel of the
            spatial smoothing to apply to the signal.
        ensure_finite: boolean
            If ensure_finite is True, the non-finite values (NaNs and infs)
            found in the images will be replaced by zeros

        Returns
        --------
        session_series: ndarray
            3D array of time course: (session, voxel, time)
        header: header object
            The header of the first file.

        Notes
        -----
        When using smoothing, ensure_finite should be True: as elsewhere non
        finite values will spread accross the image.
    """
    assert len(filenames) != 0, (
        'filenames should be a file name or a list of file names, '
        '%s (type %s) was passed' % (filenames, type(filenames)))
    mask = mask.astype(np.bool)
    if smooth:
        # Convert from a sigma to a FWHM:
        smooth /= np.sqrt(8 * np.log(2))
    if isinstance(filenames, basestring):
        # We have a 4D nifti file
        data_file = load(filenames)
        header = data_file.get_header()
        series = data_file.get_data()
        if ensure_finite:
            # SPM tends to put NaNs in the data outside the brain
            series[np.logical_not(np.isfinite(series))] = 0
        series = series.astype(dtype)
        affine = data_file.get_affine()[:3, :3]
        del data_file
        if isinstance(series, np.memmap):
            series = np.asarray(series).copy()
        if smooth:
            vox_size = np.sqrt(np.sum(affine **2, axis=0))
            smooth_sigma = smooth / vox_size
            for this_volume in np.rollaxis(series, -1):
                this_volume[...] = ndimage.gaussian_filter(this_volume,
                                                        smooth_sigma)
        series = series[mask]
    else:
        nb_time_points = len(list(filenames))
        series = np.zeros((mask.sum(), nb_time_points), dtype=dtype)
        for index, filename in enumerate(filenames):
            data_file = load(filename)
            data = data_file.get_data()
            if ensure_finite:
                # SPM tends to put NaNs in the data outside the brain
                data[np.logical_not(np.isfinite(data))] = 0
            data = data.astype(dtype)
            if smooth is not False:
                affine = data_file.get_affine()[:3, :3]
                vox_size = np.sqrt(np.sum(affine **2, axis=0))
                smooth_sigma = smooth / vox_size
                data = ndimage.gaussian_filter(data, smooth_sigma)

            series[:, index] = data[mask]
            # Free memory early
            del data
            if index == 0:
                header = data_file.get_header()

    return series, header

<|MERGE_RESOLUTION|>--- conflicted
+++ resolved
@@ -242,11 +242,7 @@
 
 
 def compute_mask_sessions(session_files, m=0.2, M=0.9, cc=1,
-<<<<<<< HEAD
-    threshold=0.5, return_mean=False):
-=======
-                          threshold=0.5, exclude_zeros=False):
->>>>>>> 14a1dbaa
+                    threshold=0.5, exclude_zeros=False, return_mean=False):
     """ Compute a common mask for several sessions of fMRI data.
 
         Uses the mask-finding algorithmes to extract masks for each
@@ -271,16 +267,13 @@
         upper fraction of the histogram to be discarded.
     cc: boolean, optional
         if cc is True, only the largest connect component is kept.
-<<<<<<< HEAD
-    return_mean: boolean, optional
-        if return_mean is True, the mean image accross subjects is
-        returned.
-=======
     exclude_zeros: boolean, optional
         Consider zeros as missing values for the computation of the
         threshold. This option is useful if the images have been
         resliced with a large padding of zeros.
->>>>>>> 14a1dbaa
+    return_mean: boolean, optional
+        if return_mean is True, the mean image accross subjects is
+        returned.
 
     Returns
     -------
@@ -292,10 +285,10 @@
     mask = None
     mean = None
     for index, session in enumerate(session_files):
-<<<<<<< HEAD
         this_mask = compute_mask_files(session,
-                                       m=m, M=M,
-                                       cc=cc, return_mean=return_mean)
+                                       m=m, M=M, cc=cc,
+                                       exclude_zeros=exclude_zeros,
+                                       return_mean=return_mean)
         if return_mean:
             this_mask, this_mean = this_mask
             if mean is None:
@@ -303,11 +296,6 @@
             else:
                 mean += this_mean
         this_mask = this_mask.astype(np.int8)
-=======
-        this_mask = compute_mask_files(session, m=m, M=M, cc=cc,
-                                       exclude_zeros=exclude_zeros,
-                                       ).astype(np.int8)
->>>>>>> 14a1dbaa
         if mask is None:
             mask = this_mask
         else:
