"""
Gaussian Mixture Model Class:
contains the basic fields and methods of GMMs
The class GMM _old uses C bindings which are
computationally and memory efficient.

Author : Bertrand Thirion, 2006-2009
"""

import numpy as np
import nipy.neurospin.clustering.clustering as fc
from numpy.random import rand

class grid_descriptor():
    """
    A tiny class to handle cartesian grids
    """
    def __init__(self,dim=1):
        self.dim = dim

    def getinfo(self,lim,nbs):
        if len(lim)==2*self.dim:
            self.lim = lim
        else: raise ValueError, "Wrong dimension for grid definition"
        if np.size(nbs)==self.dim:
            self.nbs = nbs
        else: raise ValueError, "Wrong dimension for grid definition"

    def make_grid(self):
        size = np.prod(self.nbs)
        grid = np.zeros((size,self.dim))
        grange = []

        for j in range(self.dim):
            xm = self.lim[2*j]
            xM = self.lim[2*j+1]
            if np.isscalar(self.nbs):
                xb = self.nbs
            else:
                xb = self.nbs[j]
            zb = size/xb
            gr = xm +float(xM-xm)/(xb-1)*np.arange(xb).astype('f')
            grange.append(gr)

        if self.dim==1:
            grid = np.array([[grange[0][i]] for i in range(xb)])

        if self.dim==2:
            for i in range(self.nbs[0]):
                for j in range(self.nbs[1]):
                    grid[i*self.nbs[1]+j,:]= np.array([grange[0][i],
                                                       grange[1][j]])

        if self.dim==3:
            for i in range(self.nbs[0]):
                for j in range(self.nbs[1]):
                    for k in range(self.nbs[2]):
                        q = (i*self.nbs[1]+j)*self.nbs[2]+k
                        grid[q,:]= np.array([grange[0][i],
                                             grange[1][j],grange[2][k]])
        if self.dim>3:
            print "Not implemented yet"
        return grid

def best_fitting_GMM(x,krange,prec_type='full',niter=100,delta = 1.e-4,ninit=1,verbose=0):
    """
    Given a certain dataset x, find the best-fitting GMM
    within a certain range indexed by krange

    Parameters
    ----------
    x array of shape (nbitem,dim)
      the data from which the model is estimated
    krange (list of floats) the range of values to test for k
    prec_type ='full' the vocariance parameterization
              (to be chosen within 'full','diag') for full
              and diagonal covariance respectively
    niter=100: maximal number of iterations in the estimation process
    delta = 1.e-4: increment of data likelihood at which
          convergence is declared
    ninit = 1: number of initialization performed
          to reach a good solution
    verbose=0: verbosity mode
    
    Returns
    -------
    mg : the best-fitting GMM
    """
    if np.size(x) == x.shape[0]:
        x = np.reshape(x,(np.size(x),1))

    dim = x.shape[1]
    bestbic = -np.infty
    for k in krange:
        lgmm = GMM(k,dim,prec_type)
        gmmk = lgmm.initialize_and_estimate(x,None,niter,delta,ninit,verbose)
        bic = gmmk.evidence(x)
        if bic>bestbic:
            bestbic = bic
            bgmm = gmmk
        if verbose:
            print 'k', k,'bic',bic 
    return bgmm

# this should be put elsewhere
def plot2D(x,my_gmm,z = None,show = 0,verbose=0):
    """
    Given a set of points in a plane and a GMM, plot them

    Parameters
    ----------
<<<<<<< HEAD
    - x: array of shape (npoints,dim=2)
    - my_gmm: a gmm whose density has to be ploted
    - z=None: array of shape (npoints)
    that gives a labelling of the points in x
    by default, it is not taken into account
    - show = 0: do we show the image
    - verbose = 0 : verbosity mode
=======
    x : array of shape (npoints,dim=2)
    my_gmm: a gmm whose density has to be ploted
    z = None: array of shape (npoints)
      that gives a labelling of the points in x
      by default, it is not taken into account
    show = 0: do we show the image
    verbose = 0 : verbosity mode
>>>>>>> 7cca8945

    Note
    ----
    my_gmm should have a method 'nixture_likelihood' that
    takes an array of points of shape (np,dim)
    and returns an array of shape (np,my_gmm.k)
    that represents  the likelihood component-wise 
    """
    if x.shape[1]!= my_gmm.dim:
        raise ValueError, 'Incompatible dimension between data and model'
    if x.shape[1]!=2:
        raise ValueError, 'this works only for 2D cases'
    
    gd1 = grid_descriptor(2)
    xmin = x.min(0); xmax = x.max(0)
    xm = 1.1*xmin[0]-0.1*xmax[0]
    xs = 1.1*xmax[0]-0.1*xmin[0]
    ym = 1.1*xmin[1]-0.1*xmax[1]
    ys = 1.1*xmax[1]-0.1*xmin[1]
    
    gd1.getinfo([xm,xs,ym,ys],[51,51])
    grid = gd1.make_grid()
    L = my_gmm.mixture_likelihood(grid)   
    if verbose: print L.sum()*(xs-xm)*(ys-ym)/2500

    import matplotlib.pylab as mp
    mp.figure()
    gdx = gd1.nbs[0]
    Pdens= np.reshape(L,(gdx,np.size(L)/gdx))
    mp.imshow(Pdens.T,alpha = 2.0,
              origin ='lower',extent=[xm,xs,ym,ys])
 
    if z==None:
        mp.plot(x[:,0],x[:,1],'o')
    else:
        import matplotlib as ml
        hsv = ml.cm.hsv(range(256)) 
        col = hsv[range(0,256,256/int(z.max()+1)),:]
        for k in range(z.max()+1):
            mp.plot(x[z==k,0],x[z==k,1],'o',color=col[k])   
           
    mp.axis([xm,xs,ym,ys])
    mp.colorbar()
    if show: mp.show()


class GMM():
    """
    Standard GMM.

    this class contains the following fields
    k (int): the number of components in the mixture
    dim (int): is the dimension of the data
    prec_type = 'full' (string) is the parameterization
              of the precisions/covariance matrices:
              either 'full' or 'diagonal'.
    means: array of shape (k,dim):
          all the means (mean parameters) of the components
    precisions: array of shape (k,dim,dim):
               the precisions (inverse covariance matrix) of the components    
    weights: array of shape(k): weights of the mixture

    fixme :
    - no copy method
    """

    def __init__(self, k=1, dim=1, prec_type='full', means = None,
                 precisions=None, weights=None):
        """
        Initialize the structure, at least with the dimensions of the problem

        Parameters
        ----------
        k (int) the number of classes of the model
        dim (int) the dimension of the problem
        prec_type = 'full' : coavriance:precision parameterization
                  (diagonal 'diag' or full 'full').
        means = None: array of shape (self.k,self.dim)
        precisions = None:  array of shape (self.k,self.dim,self.dim)
                   or (self.k, self.dim)
        weights=None: array of shape (self.k)

        By default, means, precision and weights are set as
        zeros()
        eye()
        1/k ones()
        with the correct dimensions
        """
        self.k = k
        self.dim = dim
        self.prec_type=prec_type
        self.means = means
        self.precisions = precisions
        self.weights = weights

        if self.means==None:
            self.means = np.zeros((self.k,self.dim))

        if self.precisions==None:
            if prec_type=='full':
                prec = np.reshape(np.eye(self.dim),(1,self.dim,self.dim))
                self.precisions = np.repeat(prec,self.k,0)
            else:
                self.precisions = np.ones((self.k,self.dim))
            
        if self.weights==None:
            self.weights = np.ones(self.k)*1.0/self.k

    def plugin(self,means, precisions, weights):
        """
        Set manually the weights, means and precision of the model

        Parameters
        ----------
        means: array of shape (self.k,self.dim)
        precisions:  array of shape (self.k,self.dim,self.dim)
                     or (self.k, self.dim)
        weights: array of shape (self.k)
        """
        self.means = means
        self.precisions = precisions
        self.weights = weights
        self.check()
    
    def check(self):
        """
        Checking the shape of different matrices involved in the model
        """
        if self.means.shape[0] != self.k:
            raise ValueError," self.means does not have correct dimensions"
            
        if self.means.shape[1] != self.dim:
            raise ValueError," self.means does not have correct dimensions"

        if self.weights.size != self.k:
            raise ValueError," self.weights does not have correct dimensions"
        
        if self.dim !=  self.precisions.shape[1]:
            raise ValueError, "\
            self.precisions does not have correct dimensions"

        if self.prec_type=='full':
            if self.dim !=  self.precisions.shape[2]:
                raise ValueError, "\
                self.precisions does not have correct dimensions"

        if self.prec_type=='diag':
            if np.shape(self.precisions) !=  np.shape(self.means):
                raise ValueError, "\
                self.precisions does not have correct dimensions"

        if self.precisions.shape[0] != self.k:
            raise ValueError,"\
            self.precisions does not have correct dimensions"

        if self.prec_type not in ['full','diag']:
            raise ValueError, 'unknown precisions type'

    def check_x(self,x):
        """
        essentially check that x.shape[1]==self.dim

        x is returned with possibly reshaping
        """
        if np.size(x)==x.shape[0]:
            x = np.reshape(x,(np.size(x),1))
        if x.shape[1]!=self.dim:
            raise ValueError, 'incorrect size for x'
        return x

    def initialize(self,x):
        """
        this function initializes self according to a certain dataset x:
        1. sets the regularizing hyper-parameters
        2. initializes z using a k-means algorithm, then
        3. upate the parameters
        
        Parameters
        ----------
        x: array of shape (nbitems,self.dim)
           the data used in the estimation process
        """
        import nipy.neurospin.clustering.clustering as fc
        n = x.shape[0]
        
        #1. set the priors
        self.guess_regularizing(x,bcheck=1)

        # 2. initialize the memberships
        if self.k>1:
            cent,z,J = fc.cmeans(x,self.k)
        else:
            z = np.zeros(n).astype(np.int)
        
        l = np.zeros((n,self.k))
        l[np.arange(n),z]=1

        # 3.update the parameters
        self.update(x,l)
    
    def pop(self,l,tiny = 1.e-15):
        """
        compute the population, i.e. the statistics of allocation

        Parameters
        ----------
        l array of shape (nbitem,self.k):
          the likelihood of each item being in each class
        """
        sl = np.maximum(tiny,np.sum(l,1))
        nl = (l.T/sl).T
        return np.sum(nl,0)
        
    def update(self,x,l):
        """
        Identical to self._Mstep(x,l)
        """
        self._Mstep(x,l)
        

    def likelihood(self,x):
        """
        return the likelihood of the model for the data x
        the values are weighted by the components weights

        Parameters
        ----------
        x array of shape (nbitems,self.dim)
           the data used in the estimation process

        Returns
        -------
        l array of shape(nbitem,self.k)
          component-wise likelihood
        """
        l = self.unweighted_likelihood(x)
        l *= self.weights
        return l

    def unweighted_likelihood(self,x):
        """
        return the likelihood of each data for each component
        the values are not weighted by the component weights

        Parameters
        ----------
        x: array of shape (nbitems,self.dim)
           the data used in the estimation process

        Returns
        -------
        l array of shape(nbitem,self.k)
          unweighted component-wise likelihood
        """
        n = x.shape[0]
        l = np.zeros((n,self.k))
        from numpy.linalg import det

        for k in range(self.k):
            # compute the data-independent factor first
            w = - np.log(2*np.pi)*self.dim
            m = np.reshape(self.means[k],(1,self.dim))
            b = self.precisions[k]
            if self.prec_type=='full':
                w += np.log(det(b))
                q = np.sum(np.dot(m-x,b)*(m-x),1)
            else:
                w += np.sum(np.log(b))
                q = np.dot((m-x)**2,b)
            w -= q
            w /= 2
            l[:,k] = np.exp(w)   
        return l
    
    def mixture_likelihood(self,x):
        """
        returns the likelihood of the mixture for x
        
        Parameters
        ----------
        x: array of shape (nbitems,self.dim)
           the data used in the estimation process
        """
        x = self.check_x(x)
        l = self.likelihood(x)
        sl = np.sum(l,1)
        return sl

    def average_log_like(self,x,tiny = 1.e-15):
        """
        returns the averaged log-likelihood of the model
        for the dataset x

        Parameters
        ----------
        x:  array of shape (nbitems,self.dim)
            the data used in the estimation process
        tiny = 1.e-15: a small constant to avoid numerical singularities
        """
        x = self.check_x(x)
        l = self.likelihood(x)
        sl = np.sum(l,1)
        sl = np.maximum(sl,tiny)
        return np.mean(np.log(sl))

    def evidence(self,x):
        """
        computation of bic approximation of evidence
        
        Parameters
        ----------
        x array of shape (nbitems,dim)
          the data from which bic is computed

        Returns
        -------
        the bic value
        """
        x = self.check_x(x)
        tiny = 1.e-15
        l = self.likelihood(x)
        return self.bic(l,tiny)
    
    def bic(self,l = None,tiny = 1.e-15):
        """
        computation of bic approximation of evidence
                
        Parameters
        ----------
        
        l: array of shape (nbitem,self.k)
           component-wise likelihood
           if l==None,  it is re-computed in E-step
        tiny=1.e-15: a small constant to avoid numerical singularities
        
        Returns
        -------
        the bic value
        """
        sl = np.sum(l,1)
        sl = np.maximum(sl,tiny)
        bicc  = np.sum(np.log(sl))
        
        # number of parameters
        n = l.shape[0]
        if self.prec_type=='full':
            eta = self.k*(1 + self.dim + (self.dim*self.dim+1)/2)-1
        else:
            eta = self.k*(1 + 2*self.dim )-1
        bicc = bicc-np.log(n)*eta
        return bicc

    def _Estep(self,x):
        """
        E step of the EM algo
        returns the likelihood per class of each data item

        Parameters
        ----------
        x array of shape (nbitems,dim)
          the data used in the estimation process

        Returns
        -------
        l array of shape(nbitem,self.k)
          component-wise likelihood
        """
        return self.likelihood(x)

    def guess_regularizing(self,x,bcheck=1):
        """
        Set the regularizing priors as weakly informative
        according to Fraley and raftery;
        Journal of Classification 24:155-181 (2007)
        
        Parameters
        ----------
        x array of shape (nbitems,dim)
          the data used in the estimation process
        """
        small = 0.01
        # the mean of the data
        mx = np.reshape(x.mean(0),(1,self.dim))

        dx = x-mx
        vx = np.dot(dx.T,dx)/x.shape[0]
        if self.prec_type=='full':
            px = np.reshape(np.diag(1.0/np.diag(vx)),(1,self.dim,self.dim))
        else:
            px =  np.reshape(1.0/np.diag(vx),(1,self.dim))
        px *= np.exp(2.0/self.dim*np.log(self.k))
        self.prior_means = np.repeat(mx,self.k,0)
        self.prior_weights = np.ones(self.k)/self.k
        self.prior_scale = np.repeat(px,self.k,0)
        self.prior_dof = self.dim+2
        self.prior_shrinkage = small
        self.weights = np.ones(self.k)*1.0/self.k
        if bcheck:
            self.check()
    
    def _Mstep(self,x,l):
        """
        M step regularized according to the procedure of
        Fraley et al. 2007

        Parameters
        ----------
        x: array of shape(nbitem,self.dim)
           the data from which the model is estimated
        l: array of shape(nbitem,self.k)
           the likelihood of the data under each class
        """
        from numpy.linalg import pinv
        tiny  =1.e-15
        pop = self.pop(l)
        sl = np.maximum(tiny,np.sum(l,1))
        l = (l.T/sl).T
        
        # shrinkage,weights,dof
        self.weights = self.prior_weights + pop
        self.weights = self.weights/(self.weights.sum())
        
        #reshape
        pop = np.reshape(pop,(self.k,1))
        prior_shrinkage = self.prior_shrinkage
        shrinkage = pop + prior_shrinkage

        # means
        means = np.dot(l.T,x)+ self.prior_means*prior_shrinkage
        self.means= means/shrinkage
        
        #precisions
        empmeans = np.dot(l.T,x)/np.maximum(pop,tiny)
        empcov = np.zeros(np.shape(self.precisions))
        
        if self.prec_type=='full':
            for k in range(self.k):
                dx = x-empmeans[k]
                empcov[k] = np.dot(dx.T,l[:,k:k+1]*dx) 
                    
            covariance = np.array([pinv(self.prior_scale[k])
                                   for k in range(self.k)])
            covariance += empcov

            dx = np.reshape(empmeans-self.prior_means,(self.k,self.dim,1))
            addcov = np.array([np.dot(dx[k],dx[k].T) for k in range(self.k)])
        
            apms =  np.reshape(prior_shrinkage*pop/shrinkage,(self.k,1,1))
            covariance += addcov*apms

            dof = self.prior_dof+pop+self.dim+2
            covariance /= np.reshape(dof,(self.k,1,1))
        
            self.precisions = np.array([pinv(covariance[k]) \
                                       for k in range(self.k)])
        else:
            for k in range(self.k):
                dx = x-empmeans[k]
                empcov[k] = np.sum(dx**2*l[:,k:k+1],0) 
                    
            covariance = np.array([1.0/(self.prior_scale[k])
                                   for k in range(self.k)])
            covariance += empcov

            dx = np.reshape(empmeans-self.prior_means,(self.k,self.dim,1))
            addcov = np.array([np.sum(dx[k]**2,0) for k in range(self.k)])

            apms =  np.reshape(prior_shrinkage*pop/shrinkage,(self.k,1))
            covariance += addcov*apms

            dof = self.prior_dof+pop+self.dim+2
            covariance /= np.reshape(dof,(self.k,1))
        
            self.precisions = np.array([1.0/covariance[k] \
                                       for k in range(self.k)])

    def map_label(self,x,l=None):
        """
        return the MAP labelling of x 
        
        Parameters
        ----------
        x array of shape (nbitem,dim)
          the data under study
        l=None array of shape(nbitem,self.k)
               component-wise likelihood
               if l==None, it is recomputed
        
        Returns
        -------
        z: array of shape(nbitem): the resulting MAP labelling
           of the rows of x
        """
        if l== None:
            l = self.likelihood(x)
        z = np.argmax(l,1)
        return z

    def estimate(self,x,niter=100,delta = 1.e-4,verbose=0):
        """
        estimation of self given a dataset x

        Parameters
        ----------
        x array of shape (nbitem,dim)
          the data from which the model is estimated
        niter=100: maximal number of iterations in the estimation process
        delta = 1.e-4: increment of data likelihood at which
              convergence is declared
        verbose=0: verbosity mode

        Returns
        -------
        bic : an asymptotic approximation of model evidence
        """
        # check that the data is OK
        x = self.check_x(x)
        
        # alternation of E/M step until convergence
        tiny = 1.e-15
        cc = np.zeros(np.shape(self.means))
        allOld = -np.infty
        for i in range(niter):
            cc = self.means.copy()
            l = self._Estep(x)
            all = np.mean(np.log(np.maximum( np.sum(l,1),tiny)))
            if all<allOld+delta:
                if verbose:
                    print 'iteration:',i, 'log-likelihood:',all,\
                          'old value:',allOld
                break
            else:
                allOld = all
            if verbose:
                print i, all, self.bic(l)
            self._Mstep(x,l)
            
        return self.bic(l)

    def initialize_and_estimate(self,x,z=None,niter=100,delta = 1.e-4,\
                                ninit=1,verbose=0):
        """
        estimation of self given x

        Parameters
        ----------
        x array of shape (nbitem,dim)
          the data from which the model is estimated
        z = None: array of shape (nbitem)
            a prior labelling of the data to initialize the computation
        niter=100: maximal number of iterations in the estimation process
        delta = 1.e-4: increment of data likelihood at which
              convergence is declared
        ninit=1: number of initialization performed
                 to reach a good solution
        verbose=0: verbosity mode

        Returns
        -------
        the best model is returned
        """
        bestbic = -np.infty
        bestgmm = GMM(self.k,self.dim,self.prec_type)
        bestgmm.initialize(x)
        
        for i in range(ninit):
            # initialization -> Cmeans
            self.initialize(x)

            # alternation of E/M step until convergence
            bic = self.estimate(x,niter=niter,delta=delta,verbose=0)
            if bic>bestbic:
                bestbic= bic
                bestgmm.plugin(self.means,self.precisions,self.weights)
        
        return bestgmm

    def train(self,x,z=None,niter=100,delta = 1.e-4,ninit=1,verbose=0):
        """
        idem initialize_and_estimate
        """
        return self.initialize_and_estimate(x,z,niter,delta,ninit,verbose)

    def test(self,x, tiny = 1.e-15):
        """
        returns the log-likelihood of the mixture for x

        Parameters
        ----------
        x array of shape (nbitems,self.dim)
          the data used in the estimation process

        Returns
        -------
        ll: array of shape(nbitems)
            the log-likelihood of the rows of x
        """
        return np.log(np.maximum(self.mixture_likelihood(x),tiny)) 

    
    def show_components(self, x, gd, density=None, mpaxes=None):
        """
        Function to plot a GMM -- Currently, works only in 1D

        Parameters
        ----------
        x: array of shape(nbitems,dim)
           the data under study used to draw an histogram
        gd: grid descriptor structure
        density = None:
                density of the model one the discrete grid implied by gd
        mpaxes = None: axes handle to make the figure
               if None, a new figure is created

        fixme
        -----
        density should disappear from the API
        """
        if density==None:
            density = self.mixture_likelihood(gd.make_grid())

        if gd.dim>1:
            raise NotImplementedError, "only implemented in 1D"
        
        
        step = 3.5*np.std(x)/np.exp(np.log(np.size(x))/3)
        bins = max(10,int((x.max()-x.min())/step))
        
        xmin = 1.1*x.min() - 0.1*x.max()
        xmax = 1.1*x.max() - 0.1*x.min()
        h,c = np.histogram(x, bins, [xmin,xmax], normed=True,new=False)
        offset = (xmax-xmin)/(2*bins)
        c+= offset/2
        grid = gd.make_grid()
            
        import matplotlib.pylab as mp
        if mpaxes==None:
            mp.figure()
            ax = mp.axes()
        else:
            ax = mpaxes
        ax.plot(c+offset,h,linewidth=2)
          
        for k in range (self.k):
            ax.plot(grid,density[:,k],linewidth=2)
        ax.set_title('Fit of the density with a mixture of Gaussians',
                     fontsize=16)

        legend = ['data']
        for k in range(self.k):
            legend.append('component %d' %(k+1))
        l = ax.legend (tuple(legend))
        for t in l.get_texts(): t.set_fontsize(16)
        ax.set_xticklabels(ax.get_xticks(), fontsize=16)
        ax.set_yticklabels(ax.get_yticks(), fontsize=16)
            

    def show(self,x,gd,density=None,nbf = -1):
        """
        Function to plot a GMM -WIP
        Currently, works only in 1D and 2D
        """
        if density==None:
            density = self.mixture_likelihood(gd,x)
                
        if gd.dim==1:
            import matplotlib.pylab as mp
            step = 3.5*np.std(x)/np.exp(np.log(np.size(x))/3)
            bins = max(10,(x.max()-x.min())/step)
            xmin = 1.1*x.min() - 0.1*x.max()
            xmax = 1.1*x.max() - 0.1*x.min()
            h,c = np.histogram(x, bins, [xmin,xmax], normed=True)
            offset = (xmax-xmin)/(2*bins)
            grid = gd.make_grid()
            if nbf>-1:
                mp.figure(nbf)
            else:
                mp.figure()
            mp.plot(c+offset,h)
            mp.plot(grid,density)
            mp.show()

        if gd.dim==2:
            import matplotlib.pylab as mp
            if nbf>-1:
                mp.figure(nbf)
            else:
                mp.figure()
            xm = gd.lim[0]
            xM = gd.lim[1]
            ym = gd.lim[2]
            yM = gd.lim[3]

            gd0 = gd.nbs[0]
            gd1 = gd.nbs[1]
            Pdens= np.reshape(density,(gd0,np.size(density)/gd0))
            mp.imshow(Pdens.T,None,None,None,'nearest',
                      1.0,None,None,'lower',[xm,xM,ym,yM])
            mp.plot(x[:,0],x[:,1],'.k')
            mp.axis([xm,xM,ym,yM])
            mp.show()
 
    
class GMM_old(GMM):
    """
    This is the old basic GMM class --
    it uses C code and potrentially more efficient storage
    than the standard GMM class,
    so that it can be better suited for very large datasets.
    However, the standard class is more robust
    and should be preferred in general
    
    caveat:
    - GMM_old.precisions has shape (self.k, self.dim**2)
    -> a reshape is needed
    """
    
    def optimize_with_bic(self,data, kvals=None, maxiter = 300,
                          delta = 0.001, ninit=1,verbose = 0):
        """
        Find the optimal GMM using bic criterion.
        The method is run with all the values in kmax for k

        Parameters
        ----------
        data : (n,p) feature array, n = nb items, p=feature dimension
        kvals=None : range of values for k.
            if kvals==None, self.k is used
        maxiter=300 : max number of iterations of the EM algorithm
        delta = 0.001 : criterion on the log-likelihood
            increments to declare converegence
        ninit=1 : number of possible iterations of the GMM estimation
        verbsose=0: verbosity mode

        Returns
        -------
        Labels : array of shape(n), type np.int,
            discrete labelling of the data items into clusters
        LL : array of shape(n): log-likelihood of the data
        bic : (float) associated bic criterion
        """
        data = self.check_x(data)
        if kvals==None:
            LogLike, Labels, bic = self.estimate(data,None, maxiter,\
                                                 delta, ninit)
            return Labels, LogLike, self.bic(LogLike)
     
        bic_ref = -np.infty
        for k in kvals:
            self.k = k
            nit = 10
            label = np.zeros(data.shape[0])
            mean,label,J = fc.cmeans(data,k,label,nit)            
            Lab,LL, bic = self.estimate(data,label, maxiter, delta, ninit)
            
            if bic>bic_ref:
                kopt = k
                C = self.means.copy()
                P = self.precisions.copy()
                W = self.weights.copy()
                bic_ref = bic
            if verbose:
                print k,LL,bic,kopt
            
        self.means = C
        self.precisions = P
        self.weights = W
        self.k = kopt
        
        if self.prec_type=='full':
            precisions = np.reshape(self.precisions,(self.k,self.dim*self.dim))
        else:
            precisions = self.precisions
        Labels, LogLike  = fc.gmm_partition(data,self.means,precisions,\
                                            self.weights)

        return Labels, LogLike, self.bic_from_ll(LogLike)

    def estimate(self, data, Labels=None, maxiter = 300, delta = 0.001,
                 ninit=1):
        """
        Estimation of the GMM based on data and an EM algorithm

        Parameters
        ----------
        data : (n*p) feature array, n = nb items, p=feature dimension
        Labels=None : prior labelling of the data
            (this may improve convergence)
        maxiter=300 : max number of iterations of the EM algorithm
        delta = 0.001 : criterion on the log-likelihood
            increments to declare converegence
        ninit=1 : number of possible iterations of the GMM estimation


        Returns
        -------
        Labels : array of shape(n), type np.int:
            discrete labelling of the data items into clusters
        LL : (float) average log-likelihood of the data
        bic : (float) associated bic criterion
        """
        data = self.check_x(data)
        if Labels==None:
            Labels = np.zeros(data.shape[0],np.int)
            nit = 10
            C,Labels,J = fc.cmeans(data,self.k,Labels,nit)
        if (self.k>data.shape[0]-1):
            print "too many clusters"
            self.k = data.shape[0]-1

        if self.prec_type=='full':prec_type=0
        if self.prec_type=='diag': prec_type=1
        
        C, P, W, Labels, bll = fc.gmm(data,self.k,Labels,prec_type,
                                     maxiter,delta)
        self.means = C
        if self.prec_type=='diag':
            self.precisions = P
        if self.prec_type=='full':
            self.precisions = np.reshape(P,(self.k,self.dim,self.dim))
        self.weights = W
        self.check()
        
        for i in range(ninit-1):
            Labels = np.zeros(data.shape[0])
            C, P, W, labels, ll = fc.gmm(data,self.k,Labels,
                                         prec_type,maxiter,delta)
            if ll>bll:
                self.means = C
                if self.prec_type=='diag':
                    self.precisions = P
                if self.prec_type=='full':
                    self.precisions = np.reshape(P,(self.k,self.dim,self.dim))
                self.weights = W
                self.check()
                bll = ll
                Labels = labels
        return Labels,bll, self.bic_from_all (bll,data.shape[0])


    def partition(self,data):
        """
        Partitioning the data according to the gmm model

        Parameters
        ----------
        data : (n*p) feature array, n = nb items, p=feature dimension

        Returns
        -------
        - Labels :  array of shape (n): discrete labelling of the data 
        - LL : array of shape (n): log-likelihood of the data
        - bic : the bic criterion for this model
        """
        data = self.check_x(data)

        if self.prec_type=='full':
            precisions = np.reshape(self.precisions,(self.k,self.dim*self.dim))
        else:
            precisions = self.precisions
        Labels, LogLike  = fc.gmm_partition\
                           (data,self.means,precisions, self.weights)

        return Labels, LogLike, self.bic_from_ll(LogLike)
        
    def test(self,data):
        """
        Evaluating the GMM on some new data

        Parameters
        ----------
        data : (n*p) feature array, n = nb items, p=feature dimension

        Returns
        -------
        LL : array of shape (n): the log-likelihood of the data
        """
        data = self.check_x(data)
        if self.prec_type=='full':
            precisions = np.reshape(self.precisions,(self.k,self.dim*self.dim))
        else:
            precisions = self.precisions
            
        Labels, LogLike  = fc.gmm_partition\
                           (data, self.means,precisions, self.weights)
        return LogLike
        

    def sample(self,gd,x,verbose=0):
        """
        Evaluating the GMM on some new data

        Parameters
        ----------
        data : (n*p) feature array, n = nb items, p=feature dimension

        Returns
        -------
        LL : array of shape (n) log-likelihood of the data
        """
        data = gd.make_grid()
        if self.prec_type=='full':
            precisions = np.reshape(self.precisions,(self.k,self.dim*self.dim))
        else:
            precisions = self.precisions
            
        Labels, LogLike  = fc.gmm_partition(\
            data,self.means,precisions, self.weights)
        if verbose:
            self.show(x,gd,np.exp(LogLike))
        return LogLike
        
            
    def bic_from_ll(self,sll):
        """
        computation of bic approximation of evidence

        Parameters
        -----------
        - log-likelihood of the data under the model

        Returns
        -------
        - the bic value
        """
        
        # number of parameters
        n = sll.size

        if self.prec_type=='full':
            eta = self.k*(1 + self.dim + (self.dim*self.dim+1)/2)-1
        else:
            eta = self.k*(1 + 2*self.dim )-1
        bicc = np.sum(sll)-np.log(n)*eta
        return bicc

    def bic_from_all(self,all,n,tiny = 1.e-15):
        """
        computation of bic approximation of evidence

        Parameters
        ----------
        all : average log-likelihood of the data under the model
        n number of data points

        Returns
        -------
        the bic value
        """
        if self.prec_type=='full':
            eta = self.k*(1 + self.dim + (self.dim*self.dim+1)/2)-1
        else:
            eta = self.k*(1 + 2*self.dim )-1
        bicc = n*all-np.log(n)*eta
        return bicc
<|MERGE_RESOLUTION|>--- conflicted
+++ resolved
@@ -109,15 +109,6 @@
 
     Parameters
     ----------
-<<<<<<< HEAD
-    - x: array of shape (npoints,dim=2)
-    - my_gmm: a gmm whose density has to be ploted
-    - z=None: array of shape (npoints)
-    that gives a labelling of the points in x
-    by default, it is not taken into account
-    - show = 0: do we show the image
-    - verbose = 0 : verbosity mode
-=======
     x : array of shape (npoints,dim=2)
     my_gmm: a gmm whose density has to be ploted
     z = None: array of shape (npoints)
@@ -125,7 +116,6 @@
       by default, it is not taken into account
     show = 0: do we show the image
     verbose = 0 : verbosity mode
->>>>>>> 7cca8945
 
     Note
     ----
